--- conflicted
+++ resolved
@@ -16,8 +16,6 @@
 
 from transformers import LlamaTokenizer, LlamaForCausalLM, LlamaConfig
 
-<<<<<<< HEAD
-=======
 PROMPT_DICT = {
     "prompt_input": (
         "Below is an instruction that describes a task, paired with an input that provides further context. "
@@ -90,7 +88,6 @@
         return {"prompts": example_text}
 
 
->>>>>>> 5c534c5d
 def write_json(instructions: List[Dict[str, str]], file_path: str):
     with open(file_path, "w", encoding="utf-8") as f:
         json.dump(instructions, f, indent=4, default=str)
@@ -152,7 +149,6 @@
 
     if sharded_model_path is None:
         logging.info("Loading model")
-<<<<<<< HEAD
         if use_flash_attention:
             logging.info(f"Loading model with flash attention")
             model = LlamaForCausalLM.from_pretrained(
@@ -171,16 +167,7 @@
                 device_map="auto",
                 return_dict=True,
                 low_cpu_mem_usage=True
-=======
-        model = LlamaForCausalLM.from_pretrained(
-            model_name,
-            torch_dtype=torch.bfloat16 if bf16 else torch.float16 if fp16 else None,
-            load_in_8bit=quantization,
-            device_map="auto",
-            return_dict=True,
-            low_cpu_mem_usage=True,
->>>>>>> 5c534c5d
-        )
+
     else:
         logging.info("Loading sharded model")
         if quantization:
@@ -225,11 +212,8 @@
     )
     tokenizer.pad_token_id = 0
 
-<<<<<<< HEAD
-    val_dataloader = get_dataLoader(task, data, batch_size)
-=======
     if input_format == "alpaca":
-        val_data = InstructionDataset(data)
+        val_data = get_dataLoader(task, data, batch_size)
     elif input_format == "chat":
         val_data = ChatDataset(data, tokenizer)
     else:
@@ -242,7 +226,6 @@
         pin_memory=True,
         drop_last=False
     )
->>>>>>> 5c534c5d
 
     full_output = []
     translations = []
